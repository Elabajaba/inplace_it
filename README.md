# Inplace it!

![Version badge](https://img.shields.io/crates/v/inplace_it.svg)
![License badge](https://img.shields.io/crates/l/inplace_it.svg)

Place small arrays on the stack with a low cost!

The only price you should pay for this is the price of choosing
a type based on the size of the requested array! This is just one `match`!

## What?

This crate is created for one purpose: allocating small arrays on the stack.
The simplest way to use it is:

```rust
use inplace_it::{inplace_or_alloc_array, UninitializedSliceMemoryGuard};

inplace_or_alloc_array(
    150, // size of needed array to allocate
    |mut uninit_guard: UninitializedSliceMemoryGuard<u16>| { // and this is consumer of uninitialized memory
        assert_eq!(160, uninit_guard.len());
        
        {
         // You can borrow guard to reuse memory
         let borrowed_uninit_guard = uninit_guard.borrow();
         // Let's initialize memory
         // Note that borrowed_uninit_guard will be consumed (destroyed to produce initialized memory guard)
         let init_guard = borrowed_uninit_guard.init(|index| index as u16 + 1);
         // Memory not contains elements [1, 2, ..., 160]
         // Lets check it. Sum of [1, 2, ..., 160] = 12880
         let sum: u16 = init_guard.iter().sum();
         assert_eq!(sum, 12880);
        }
        
        {
         // If you don't want to reuse memory, you can init new guard directly
         let init_guard = uninit_guard.init(|index| index as u16 * 2);
         // Memory not contains elements [0, 2, 4, ..., 318]
         // Lets check it. Sum of [0, 2, 4, ..., 318] = 25440
         let sum: u16 = init_guard.iter().sum();
         assert_eq!(sum, 25440);
        }
    }
)
```

## Why?

Because allocation on the stack (i.e. placing variables) is **MUCH FASTER** then usual
allocating in the heap.

## Moar!

You can read the [API reference](https://docs.rs/inplace_it) for more details
or create an [new issue](https://github.com/NotIntMan/inplace_it/issues/new)
to submit a bug, feature request or just ask a question.

<<<<<<< HEAD
## Release notes

### 0.3.0
* API safety. No more unsafe external functions.
* Drop correctness. No more dropping of uninitialized memory.
=======
## Changelog

### 0.2.2

* Fixed drop-correctness for safe functions.

    Now unsafe function do not drop your data but safe function do it correctly.
>>>>>>> 7ac5852f
<|MERGE_RESOLUTION|>--- conflicted
+++ resolved
@@ -56,18 +56,11 @@
 or create an [new issue](https://github.com/NotIntMan/inplace_it/issues/new)
 to submit a bug, feature request or just ask a question.
 
-<<<<<<< HEAD
 ## Release notes
 
 ### 0.3.0
 * API safety. No more unsafe external functions.
 * Drop correctness. No more dropping of uninitialized memory.
-=======
-## Changelog
 
 ### 0.2.2
-
-* Fixed drop-correctness for safe functions.
-
-    Now unsafe function do not drop your data but safe function do it correctly.
->>>>>>> 7ac5852f
+* Fixed drop-correctness for safe functions. Now unsafe function do not drop your data but safe function do it correctly.